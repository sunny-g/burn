use alloc::vec::Vec;
use core::ops::Range;

use crate::{backend::Backend, tensor::Shape, Data, Distribution, ElementConversion};

/// Operations on float tensors.
pub trait TensorOps<B: Backend> {
    /// Creates a new tensor from the data structure.
    ///
    /// # Arguments
    ///
    /// * `data` - The data structure.
    /// * `device` - The device to create the tensor on.
    ///
    /// # Returns
    ///
    /// The tensor with the given data.
    fn from_data<const D: usize>(
        data: Data<B::FloatElem, D>,
        device: &B::Device,
    ) -> B::TensorPrimitive<D>;

    /// Creates a new tensor with random values.
    ///
    /// # Arguments
    ///
    /// * `shape` - The shape of the tensor.
    /// * `distribution` - The distribution to sample from.
    /// * `device` - The device to create the tensor on.
    ///
    /// # Returns
    ///
    /// The tensor with the given shape and random values.
    fn random<const D: usize>(
        shape: Shape<D>,
        distribution: Distribution<B::FloatElem>,
        device: &B::Device,
    ) -> B::TensorPrimitive<D>;

    /// Creates a new tensor with zeros.
    ///
    /// # Arguments
    ///
    /// * `shape` - The shape of the tensor.
    /// * `device` - The device to create the tensor on.
    ///
    /// # Returns
    ///
    /// The tensor with the given shape and zeros.
    fn zeros<const D: usize>(shape: Shape<D>, device: &B::Device) -> B::TensorPrimitive<D> {
        Self::from_data(Data::zeros(shape), device)
    }

    /// Creates a new tensor with ones.
    ///
    /// # Arguments
    ///
    /// * `shape` - The shape of the tensor.
    /// * `device` - The device to create the tensor on.
    ///
    /// # Returns
    ///
    /// The tensor with the given shape and ones.
    fn ones<const D: usize>(shape: Shape<D>, device: &B::Device) -> B::TensorPrimitive<D> {
        Self::from_data(Data::ones(shape), device)
    }

    /// Creates a tensor filled with given value.
    ///
    /// # Arguments
    ///
    /// * `shape` - The shape of the tensor.
    /// * `fill_value` - The value with which to fill the tensor.
    /// * `device` - The device to create the tensor on.
    ///
    /// # Returns
    ///
    /// The tensor filled with given value
    fn full<const D: usize>(
        shape: Shape<D>,
        fill_value: B::FloatElem,
        device: &B::Device,
    ) -> B::TensorPrimitive<D> {
        Self::add_scalar(Self::zeros(shape, device), fill_value)
    }

    /// Gets the shape of the tensor.
    ///
    /// # Arguments
    ///
    /// * `tensor` - The tensor.
    ///
    /// # Returns
    ///
    /// The shape of the tensor.
    fn shape<const D: usize>(tensor: &B::TensorPrimitive<D>) -> Shape<D>;

    /// Converts the tensor to a data structure.
    ///
    /// # Arguments
    ///
    /// * `tensor` - The tensor.
    ///
    /// # Returns
    ///
    /// The data structure with the tensor's data.
    fn to_data<const D: usize>(tensor: &B::TensorPrimitive<D>) -> Data<B::FloatElem, D>;

    /// Converts the tensor to a data structure.
    ///
    /// # Arguments
    ///
    /// * `tensor` - The tensor.
    ///
    /// # Returns
    ///
    /// The data structure with the tensor's data.
    fn into_data<const D: usize>(tensor: B::TensorPrimitive<D>) -> Data<B::FloatElem, D> {
        Self::to_data(&tensor)
    }

    /// Gets the device of the tensor.
    ///
    /// # Arguments
    ///
    /// * `tensor` - The tensor.
    ///
    /// # Returns
    ///
    /// The device of the tensor.
    fn device<const D: usize>(tensor: &B::TensorPrimitive<D>) -> B::Device;

    /// Moves the tensor to the given device.
    ///
    /// # Arguments
    ///
    /// * `tensor` - The tensor.
    /// * `device` - The device to move the tensor to.
    ///
    /// # Returns
    ///
    /// The tensor on the given device.
    fn to_device<const D: usize>(
        tensor: B::TensorPrimitive<D>,
        device: &B::Device,
    ) -> B::TensorPrimitive<D>;

    /// Creates a new tensor with values from the given range.
    ///
    /// # Arguments
    ///
    /// * `range` - The range of values.
    /// * `device` - The device to create the tensor on.
    ///
    /// # Returns
    ///
    /// The tensor with the given values.
    ///
    /// # Remarks
    ///
    /// Uses `arange_step` with a step size of 1 under the hood.
    fn arange(range: Range<usize>, device: &B::Device) -> B::IntTensorPrimitive<1> {
        Self::arange_step(range, 1, device)
    }

    /// Creates a new tensor with values from the given range with the given step size.
    ///
    /// # Arguments
    ///
    /// * `range` - The range of values.
    /// * `step` - The step size.
    /// * `device` - The device to create the tensor on.
    ///
    /// # Returns
    ///
    /// The tensor with the given values.
    fn arange_step(
        range: Range<usize>,
        step: usize,
        device: &B::Device,
    ) -> B::IntTensorPrimitive<1> {
        let value = range
            .step_by(step)
            .map(|i| (i as i64).elem())
            .collect::<Vec<B::IntElem>>();
        let shape = Shape::new([value.len()]);
        let data = Data::new(value, shape);
        B::int_from_data(data, device)
    }

    /// Creates an empty tensor with the given shape.
    ///
    /// # Arguments
    ///
    /// * `shape` - The shape of the tensor.
    /// * `device` - The device to create the tensor on.
    ///
    /// # Returns
    ///
    /// The empty tensor with the given shape.
    fn empty<const D: usize>(shape: Shape<D>, device: &B::Device) -> B::TensorPrimitive<D>;

    /// Repeat the tensor along the given dimension.
    ///
    /// # Arguments
    ///
    /// * `tensor` - The tensor.
    /// * `dim` - The dimension to repeat.
    /// * `times` - The number of times to repeat the dimension.
    ///
    /// # Returns
    ///
    /// The tensor with the given dimension repeated.
    fn repeat<const D: usize>(
        tensor: B::TensorPrimitive<D>,
        dim: usize,
        times: usize,
    ) -> B::TensorPrimitive<D> {
        let mut shape = B::shape(&tensor);
        if shape.dims[dim] != 1 {
            panic!("Can only repeat dimension with dim=1");
        }
        shape.dims[dim] = times;

        let mut i = 0;
        let indices_select_all = [0; D].map(|_| {
            let start = 0;
            let end = shape.dims[i];
            i += 1;
            start..end
        });

        let mut tensor_output = B::empty(shape, &B::device(&tensor));
        for i in 0..times {
            let mut indices = indices_select_all.clone();
            indices[dim] = i..i + 1;
            tensor_output = B::slice_assign(tensor_output, indices, tensor.clone());
        }

        tensor_output
    }

    /// Adds two tensors together.
    ///
    /// # Arguments
    ///
    /// * `lhs` - The left hand side tensor.
    /// * `rhs` - The right hand side tensor.
    ///
    /// # Returns
    ///
    /// The result of adding the two tensors together.
    fn add<const D: usize>(
        lhs: B::TensorPrimitive<D>,
        rhs: B::TensorPrimitive<D>,
    ) -> B::TensorPrimitive<D>;

    /// Adds a scalar to a tensor.
    ///
    /// # Arguments
    ///
    /// * `lhs` - The left hand side tensor.
    /// * `rhs` - The right hand side scalar.
    ///
    /// # Returns
    ///
    /// The result of adding the scalar to the tensor.
    fn add_scalar<const D: usize>(
        lhs: B::TensorPrimitive<D>,
        rhs: B::FloatElem,
    ) -> B::TensorPrimitive<D>;

    /// Subtracts two tensors.
    ///
    /// # Arguments
    ///
    /// * `lhs` - The left hand side tensor.
    /// * `rhs` - The right hand side tensor.
    ///
    /// # Returns
    ///
    /// The result of subtracting the two tensors.
    fn sub<const D: usize>(
        lhs: B::TensorPrimitive<D>,
        rhs: B::TensorPrimitive<D>,
    ) -> B::TensorPrimitive<D>;

    /// Subtracts a scalar from a tensor.
    ///
    /// # Arguments
    ///
    /// * `lhs` - The left hand side tensor.
    /// * `rhs` - The right hand side scalar.
    ///
    /// # Returns
    ///
    /// The result of subtracting the scalar from the tensor.
    fn sub_scalar<const D: usize>(
        lhs: B::TensorPrimitive<D>,
        rhs: B::FloatElem,
    ) -> B::TensorPrimitive<D>;

    /// Multiplies two tensors together element-wise.
    fn mul<const D: usize>(
        lhs: B::TensorPrimitive<D>,
        rhs: B::TensorPrimitive<D>,
    ) -> B::TensorPrimitive<D>;

    /// Multiplies a tensor by a scalar.
    ///
    /// # Arguments
    ///
    /// * `lhs` - The left hand side tensor.
    /// * `rhs` - The right hand side scalar.
    ///
    /// # Returns
    ///
    /// The result of multiplying the tensor by the scalar.
    fn mul_scalar<const D: usize>(
        lhs: B::TensorPrimitive<D>,
        rhs: B::FloatElem,
    ) -> B::TensorPrimitive<D>;

    /// Divides two tensors element-wise.
    ///
    /// # Arguments
    ///
    /// * `lhs` - The left hand side tensor.
    /// * `rhs` - The right hand side tensor.
    ///
    /// # Returns
    ///
    /// The result of dividing the two tensors.
    fn div<const D: usize>(
        lhs: B::TensorPrimitive<D>,
        rhs: B::TensorPrimitive<D>,
    ) -> B::TensorPrimitive<D>;

    /// Divides a tensor by a scalar.
    ///
    /// # Arguments
    ///
    /// * `lhs` - The left hand side tensor.
    /// * `rhs` - The right hand side scalar.
    ///
    /// # Returns
    ///
    /// The result of dividing the tensor by the scalar.
    fn div_scalar<const D: usize>(
        lhs: B::TensorPrimitive<D>,
        rhs: B::FloatElem,
    ) -> B::TensorPrimitive<D>;

    /// Multiplies two tensors together using matrix multiplication.
    ///
    /// # Arguments
    ///
    /// * `lhs` - The left hand side tensor.
    /// * `rhs` - The right hand side tensor.
    ///
    /// # Returns
    ///
    /// The result of multiplying the two tensors together using matrix multiplication.
    fn matmul<const D: usize>(
        lhs: B::TensorPrimitive<D>,
        rhs: B::TensorPrimitive<D>,
    ) -> B::TensorPrimitive<D>;

    /// Negates a tensor element-wise.
    fn neg<const D: usize>(tensor: B::TensorPrimitive<D>) -> B::TensorPrimitive<D> {
        Self::mul_scalar(tensor, (-1.0_f32).elem::<B::FloatElem>())
    }

    /// Transposes a tensor.
    ///
    /// # Arguments
    ///
    /// * `tensor` - The tensor to transpose.
    ///
    /// # Returns
    ///
    /// The transposed tensor.
    fn transpose<const D: usize>(tensor: B::TensorPrimitive<D>) -> B::TensorPrimitive<D> {
        Self::swap_dims(tensor, D - 2, D - 1)
    }

    /// Swaps two dimensions of a tensor.
    ///
    /// # Arguments
    ///
    /// * `tensor` - The tensor to swap the dimensions of.
    /// * `dim1` - The first dimension to swap.
    /// * `dim2` - The second dimension to swap.
    ///
    /// # Returns
    ///
    /// The tensor with the dimensions swapped.
    fn swap_dims<const D: usize>(
        tensor: B::TensorPrimitive<D>,
        dim1: usize,
        dim2: usize,
    ) -> B::TensorPrimitive<D>;

    /// Reshapes a tensor.
    ///
    /// # Arguments
    ///
    /// * `tensor` - The tensor to reshape.
    /// * `shape` - The new shape of the tensor.
    ///
    /// # Returns
    ///
    /// The tensor with the new shape.
    fn reshape<const D1: usize, const D2: usize>(
        tensor: B::TensorPrimitive<D1>,
        shape: Shape<D2>,
    ) -> B::TensorPrimitive<D2>;

    /// Gather elements from a tensor.
    ///
    /// # Arguments
    ///
    /// * `dim` - The dimension to gather from.
    /// * `tensor` - The tensor to gather from.
    /// * `indices` - The indices to gather.
    ///
    /// # Returns
    ///
    /// The gathered elements.
    fn gather<const D: usize>(
        dim: usize,
        tensor: B::TensorPrimitive<D>,
        indices: B::IntTensorPrimitive<D>,
    ) -> B::TensorPrimitive<D>;

    /// Scatter elements into a tensor.
    ///
    /// # Arguments
    ///
    /// * `dim` - The dimension to scatter into.
    /// * `tensor` - The tensor to scatter into.
    /// * `indices` - The indices to scatter into.
    /// * `value` - The value to scatter.
    ///
    /// # Returns
    ///
    /// The tensor with the scattered elements.
    fn scatter<const D: usize>(
        dim: usize,
        tensor: B::TensorPrimitive<D>,
        indices: B::IntTensorPrimitive<D>,
        value: B::TensorPrimitive<D>,
    ) -> B::TensorPrimitive<D>;

    /// Select tensor elements along the given dimension corresponding for the given indices.
    ///
    /// # Arguments
    ///
    /// * `tensor` - The tensor to select from.
    /// * `dim` - The dimension to select from.
    /// * `indices` - The indices to select.
    ///
    /// # Returns
    ///
    /// The selected elements.
    fn select<const D: usize>(
        tensor: B::TensorPrimitive<D>,
        dim: usize,
        indices: B::IntTensorPrimitive<1>,
    ) -> B::TensorPrimitive<D>;

    /// Assign the selected elements along the given dimension corresponding for the given indices
    /// to the given value.
    ///
    /// # Arguments
    ///
    /// * `tensor` - The tensor to select from.
    /// * `dim` - The dimension to select from.
    /// * `indices` - The indices to select.
    /// * `value` - The value to assign.
    ///
    /// # Returns
    ///
    /// The tensor with the selected elements assigned to the given value.
    fn select_assign<const D: usize>(
        tensor: B::TensorPrimitive<D>,
        dim: usize,
        indices: B::IntTensorPrimitive<1>,
        value: B::TensorPrimitive<D>,
    ) -> B::TensorPrimitive<D>;

    /// Select tensor elements corresponding for the given ranges.
    ///
    /// # Arguments
    ///
    /// * `tensor` - The tensor to select from.
    /// * `ranges` - The ranges to select.
    ///
    /// # Returns
    ///
    /// The selected elements in a new tensor.
    fn slice<const D1: usize, const D2: usize>(
        tensor: B::TensorPrimitive<D1>,
        ranges: [Range<usize>; D2],
    ) -> B::TensorPrimitive<D1>;

    /// Assign the selected elements corresponding for the given ranges to the given value.
    ///
    /// # Arguments
    ///
    /// * `tensor` - The tensor to select from.
    /// * `ranges` - The ranges to select.
    /// * `value` - The value to assign.
    ///
    /// # Returns
    ///
    /// The tensor with the selected elements assigned to the given value.
    fn slice_assign<const D1: usize, const D2: usize>(
        tensor: B::TensorPrimitive<D1>,
        ranges: [Range<usize>; D2],
        value: B::TensorPrimitive<D1>,
    ) -> B::TensorPrimitive<D1>;

    /// Update the given tensor with the value tensor where the mask is true.
    ///
    /// # Arguments
    ///
    /// * `tensor` - The tensor to select from.
    /// * `mask` - The boolean mask to select with.
    /// * `value` - The value to assign to the selected elements from the value tensor.
    ///
    /// # Returns
    ///
    /// The tensor with the selected elements assigned to the given value.
    fn mask_where<const D: usize>(
        tensor: B::TensorPrimitive<D>,
        mask: B::BoolTensorPrimitive<D>,
        value: B::TensorPrimitive<D>,
    ) -> B::TensorPrimitive<D>;

    /// Update the given tensor with the value where the mask is true.
    ///
    /// # Arguments
    ///
    /// * `tensor` - The tensor to select from.
    /// * `mask` - The boolean mask to select with.
    /// * `value` - The value to assign to the selected elements.
    ///
    /// # Returns
    ///
    /// The tensor with the selected elements assigned to the given value.
    fn mask_fill<const D: usize>(
        tensor: B::TensorPrimitive<D>,
        mask: B::BoolTensorPrimitive<D>,
        value: B::FloatElem,
    ) -> B::TensorPrimitive<D>;

    /// Equal comparison of two tensors.
    ///
    /// # Arguments
    ///
    /// * `lhs` - The left hand side tensor.
    /// * `rhs` - The right hand side tensor.
    ///
    /// # Returns
    ///
    /// A boolean tensor with the result of the comparison.
    fn equal<const D: usize>(
        lhs: B::TensorPrimitive<D>,
        rhs: B::TensorPrimitive<D>,
    ) -> B::BoolTensorPrimitive<D>;

    /// Equal comparison of a tensor and a scalar.
    ///
    /// # Arguments
    ///
    /// * `lhs` - The left hand side tensor.
    /// * `rhs` - The right hand side scalar.
    ///
    /// # Returns
    ///
    /// A boolean tensor with the result of the comparison.
    fn equal_elem<const D: usize>(
        lhs: B::TensorPrimitive<D>,
        rhs: B::FloatElem,
    ) -> B::BoolTensorPrimitive<D>;

    /// Greater than comparison of two tensors.
    ///
    /// # Arguments
    ///
    /// * `lhs` - The left hand side tensor.
    /// * `rhs` - The right hand side tensor.
    ///
    /// # Returns
    ///
    /// A boolean tensor with the result of the comparison.
    fn greater<const D: usize>(
        lhs: B::TensorPrimitive<D>,
        rhs: B::TensorPrimitive<D>,
    ) -> B::BoolTensorPrimitive<D>;

    /// Greater than comparison of a tensor and a scalar.
    ///
    /// # Arguments
    ///
    /// * `lhs` - The left hand side tensor.
    /// * `rhs` - The right hand side scalar.
    ///
    /// # Returns
    ///
    /// A boolean tensor with the result of the comparison.
    fn greater_elem<const D: usize>(
        lhs: B::TensorPrimitive<D>,
        rhs: B::FloatElem,
    ) -> B::BoolTensorPrimitive<D>;

    /// Greater than or equal comparison of two tensors.
    ///
    /// # Arguments
    ///
    /// * `lhs` - The left hand side tensor.
    /// * `rhs` - The right hand side tensor.
    ///
    /// # Returns
    ///
    /// A boolean tensor with the result of the comparison.
    fn greater_equal<const D: usize>(
        lhs: B::TensorPrimitive<D>,
        rhs: B::TensorPrimitive<D>,
    ) -> B::BoolTensorPrimitive<D>;

    /// Greater than or equal comparison of a tensor and a scalar.
    ///
    /// # Arguments
    ///
    /// * `lhs` - The left hand side tensor.
    /// * `rhs` - The right hand side scalar.
    ///
    /// # Returns
    ///
    /// A boolean tensor with the result of the comparison.
    fn greater_equal_elem<const D: usize>(
        lhs: B::TensorPrimitive<D>,
        rhs: B::FloatElem,
    ) -> B::BoolTensorPrimitive<D>;

    /// Less than comparison of two tensors.
    ///
    /// # Arguments
    ///
    /// * `lhs` - The left hand side tensor.
    /// * `rhs` - The right hand side tensor.
    ///
    /// # Returns
    ///
    /// A boolean tensor with the result of the comparison.
    fn lower<const D: usize>(
        lhs: B::TensorPrimitive<D>,
        rhs: B::TensorPrimitive<D>,
    ) -> B::BoolTensorPrimitive<D>;

    /// Less than comparison of a tensor and a scalar.
    ///
    /// # Arguments
    ///
    /// * `lhs` - The left hand side tensor.
    /// * `rhs` - The right hand side scalar.
    ///
    /// # Returns
    ///
    /// A boolean tensor with the result of the comparison.
    fn lower_elem<const D: usize>(
        lhs: B::TensorPrimitive<D>,
        rhs: B::FloatElem,
    ) -> B::BoolTensorPrimitive<D>;

    /// Less than or equal comparison of two tensors.
    ///
    /// # Arguments
    ///
    /// * `lhs` - The left hand side tensor.
    /// * `rhs` - The right hand side tensor.
    ///
    /// # Returns
    ///
    /// A boolean tensor with the result of the comparison.
    fn lower_equal<const D: usize>(
        lhs: B::TensorPrimitive<D>,
        rhs: B::TensorPrimitive<D>,
    ) -> B::BoolTensorPrimitive<D>;

    /// Less than or equal comparison of a tensor and a scalar.
    ///
    /// # Arguments
    ///
    /// * `lhs` - The left hand side tensor.
    /// * `rhs` - The right hand side scalar.
    ///
    /// # Returns
    ///
    /// A boolean tensor with the result of the comparison.
    fn lower_equal_elem<const D: usize>(
        lhs: B::TensorPrimitive<D>,
        rhs: B::FloatElem,
    ) -> B::BoolTensorPrimitive<D>;

    /// Detaches a tensor from the computation graph.
    fn detach<const D: usize>(tensor: B::TensorPrimitive<D>) -> B::TensorPrimitive<D> {
        // Should only be overriden by autodiff backends.
        tensor
    }

    /// Sets the `require_grad` flag of a tensor.
    fn set_require_grad<const D: usize>(
        tensor: B::TensorPrimitive<D>,
        _require_grad: bool,
    ) -> B::TensorPrimitive<D> {
        // Should only be overriden by autodiff backends.
        tensor
    }

    /// Returns the `require_grad` flag of a tensor.
    fn is_require_grad<const D: usize>(_tensor: &B::TensorPrimitive<D>) -> bool {
        // Should only be overriden by autodiff backends.
        false
    }

    /// Sum of all elements in a tensor.
    ///
    /// # Arguments
    ///
    /// * `tensor` - The tensor to sum.
    ///
    /// # Returns
    ///
    /// A scalar tensor with the sum of all elements in `tensor`.
    fn sum<const D: usize>(tensor: B::TensorPrimitive<D>) -> B::TensorPrimitive<1>;

    /// Sum of all elements in a tensor along a dimension.
    ///
    /// # Arguments
    ///
    /// * `tensor` - The tensor to sum.
    /// * `dim` - The dimension along which to sum.
    ///
    /// # Returns
    ///
    /// A tensor with the sum of all elements in `tensor` along `dim`.
    fn sum_dim<const D: usize>(tensor: B::TensorPrimitive<D>, dim: usize) -> B::TensorPrimitive<D>;
<<<<<<< HEAD
    fn maximum<const D: usize>(
        lhs: B::TensorPrimitive<D>,
        rhs: B::TensorPrimitive<D>,
    ) -> B::TensorPrimitive<D>;
    fn mean<const D: usize>(tensor: B::TensorPrimitive<D>) -> B::TensorPrimitive<1>;
=======

    /// Mean of all elements in a tensor.
    ///
    /// # Arguments
    ///
    /// * `tensor` - The tensor to mean.
    ///
    /// # Returns
    ///
    /// A scalar tensor with the mean of all elements in `tensor`.
    fn mean<const D: usize>(tensor: B::TensorPrimitive<D>) -> B::TensorPrimitive<1> {
        let num_elems = B::shape(&tensor).num_elements();
        B::div_scalar(B::sum(tensor), (num_elems as i64).elem())
    }

    /// Mean of all elements in a tensor along a dimension.
    ///
    /// # Arguments
    ///
    /// * `tensor` - The tensor to mean.
    /// * `dim` - The dimension along which to mean.
    ///
    /// # Returns
    ///
    /// A tensor with the mean of all elements in `tensor` along `dim`.
>>>>>>> 0a5a2d72
    fn mean_dim<const D: usize>(tensor: B::TensorPrimitive<D>, dim: usize)
        -> B::TensorPrimitive<D>;

    /// Converts a tensor to full precision.
    ///
    /// # Arguments
    ///
    /// * `tensor` - The tensor to convert.
    ///
    /// # Returns
    ///
    /// A tensor with the same values as `tensor` but with full precision.
    fn to_full_precision<const D: usize>(
        tensor: &B::TensorPrimitive<D>,
    ) -> <B::FullPrecisionBackend as Backend>::TensorPrimitive<D>;

    /// Converts a tensor from full precision.
    ///
    /// # Arguments
    ///
    /// * `tensor` - The tensor to convert.
    ///
    /// # Returns
    ///
    /// A tensor with the same values as `tensor` but with the precision of the backend.
    fn from_full_precision<const D: usize>(
        tensor: <B::FullPrecisionBackend as Backend>::TensorPrimitive<D>,
    ) -> B::TensorPrimitive<D>;

    /// Returns a new tensor with exponential values.
    ///
    /// # Arguments
    ///
    /// * `tensor` - The tensor to exponentiate.
    ///
    /// # Returns
    ///
    /// A tensor with the same shape as `tensor` with exponential values.
    fn exp<const D: usize>(tensor: B::TensorPrimitive<D>) -> B::TensorPrimitive<D>;

    /// Returns a new tensor with natural logarithm values.
    ///
    /// # Arguments
    ///
    /// * `tensor` - The tensor to take the logarithm of.
    ///
    /// # Returns
    ///
    /// A tensor with the same shape as `tensor` with natural logarithm values.
    fn log<const D: usize>(tensor: B::TensorPrimitive<D>) -> B::TensorPrimitive<D>;

    /// Returns a new tensor with logarithm values of (1 + Xi).
    ///
    /// # Arguments
    ///
    /// * `tensor` - The tensor to take the logarithm of.
    ///
    /// # Returns
    ///
    /// A tensor with the same shape as `tensor` with logarithm values of (1 + Xi).
    fn log1p<const D: usize>(tensor: B::TensorPrimitive<D>) -> B::TensorPrimitive<D>;

    /// Returns a new tensor with values raised to the power of `value`.
    ///
    /// # Arguments
    ///
    /// * `tensor` - The tensor to exponentiate.
    /// * `value` - The exponent.
    ///
    /// # Returns
    ///
    /// A tensor with the same shape as `tensor` with values raised to the power of `value`.
    fn powf<const D: usize>(tensor: B::TensorPrimitive<D>, value: f32) -> B::TensorPrimitive<D>;

    /// Returns a new tensor with square root values.
    ///
    /// # Arguments
    ///
    /// * `tensor` - The tensor to take the square root of.
    ///
    /// # Returns
    ///
    /// A tensor with the same shape as `tensor` with square root values.
    fn sqrt<const D: usize>(tensor: B::TensorPrimitive<D>) -> B::TensorPrimitive<D>;

    /// Returns a new tensor with cosine values.
    ///
    /// # Arguments
    ///
    /// * `tensor` - The tensor to take the cosine of.
    ///
    /// # Returns
    ///
    /// A tensor with the same shape as `tensor` with cosine values.
    fn cos<const D: usize>(tensor: B::TensorPrimitive<D>) -> B::TensorPrimitive<D>;

    /// Returns a new tensor with sine values.
    ///
    /// # Arguments
    ///
    /// * `tensor` - The tensor to take the sine of.
    ///
    /// # Returns
    ///
    /// A tensor with the same shape as `tensor` with sine values.
    fn sin<const D: usize>(tensor: B::TensorPrimitive<D>) -> B::TensorPrimitive<D>;

    /// Returns a new tensor with tangent values.
    ///
    /// # Arguments
    ///
    /// * `tensor` - The tensor to take the tangent of.
    ///
    /// # Returns
    ///
    /// A tensor with the same shape as `tensor` with tangent values.
    fn tanh<const D: usize>(tensor: B::TensorPrimitive<D>) -> B::TensorPrimitive<D>;

    /// Returns a new tensor with the error function values.
    ///
    /// # Arguments
    ///
    /// * `tensor` - The tensor to take the error function of.
    ///
    /// # Returns
    ///
    /// A tensor with the same shape as `tensor` with error function values.
    fn erf<const D: usize>(tensor: B::TensorPrimitive<D>) -> B::TensorPrimitive<D>;

    /// Catcatenates tensors along a dimension.
    ///
    /// # Arguments
    ///
    /// * `tensors` - The tensors to catcatenate.
    /// * `dim` - The dimension along which to catcatenate.
    ///
    /// # Returns
    ///
    /// A tensor with the catcatenated tensors along `dim`.
    fn cat<const D: usize>(
        tensors: Vec<B::TensorPrimitive<D>>,
        dim: usize,
    ) -> B::TensorPrimitive<D>;

    /// Gets the indices of the maximum elements of a tensor along an axis.
    ///
    /// # Arguments
    ///
    /// * `tensor` - The tensor to get the maximum elements of.
    /// * `dim` - The dimension along which to get the maximum elements.
    ///
    /// # Returns
    ///
    /// A tensor with the indices of the maximum elements of `tensor` along `dim`.
    fn argmax<const D: usize>(
        tensor: B::TensorPrimitive<D>,
        dim: usize,
    ) -> B::IntTensorPrimitive<D>;

    /// Gets the indices of the minimum elements of a tensor along an axis.
    ///
    /// # Arguments
    ///
    /// * `tensor` - The tensor to get the minimum elements of.
    /// * `dim` - The dimension along which to get the minimum elements.
    ///
    /// # Returns
    ///
    /// A tensor with the indices of the minimum elements of `tensor` along `dim`.
    fn argmin<const D: usize>(
        tensor: B::TensorPrimitive<D>,
        dim: usize,
    ) -> B::IntTensorPrimitive<D>;

    /// Gets the maximum element of a tensor.
    ///
    /// # Arguments
    ///
    /// * `tensor` - The tensor to get the maximum elements of.
    ///
    /// # Returns
    ///
    /// A tensor with the maximum element of `tensor`.
    fn max<const D: usize>(tensor: B::TensorPrimitive<D>) -> B::TensorPrimitive<1> {
        let shape = B::shape(&tensor);
        let tensor = B::reshape(tensor, Shape::new([shape.num_elements()]));

        B::max_dim(tensor, 0)
    }

    /// Gets the maximum elements of a tensor along an axis.
    ///
    /// # Arguments
    ///
    /// * `tensor` - The tensor to get the maximum elements of.
    /// * `dim` - The dimension along which to get the maximum elements.
    ///
    /// # Returns
    ///
    /// A tensor with the maximum elements of `tensor` along `dim`.
    fn max_dim<const D: usize>(tensor: B::TensorPrimitive<D>, dim: usize) -> B::TensorPrimitive<D> {
        let index = B::argmax(tensor.clone(), dim);

        B::gather(D - 1, tensor, index)
    }

    /// Gets the maximum elements of a tensor along an axis and their indices.
    ///
    /// # Arguments
    ///
    /// * `tensor` - The tensor to get the maximum elements of.
    /// * `dim` - The dimension along which to get the maximum elements.
    ///
    /// # Returns
    ///
    /// A tuple with the maximum elements of `tensor` along `dim` and their indices.
    fn max_dim_with_indices<const D: usize>(
        tensor: B::TensorPrimitive<D>,
        dim: usize,
    ) -> (B::TensorPrimitive<D>, B::IntTensorPrimitive<D>) {
        let index = B::argmax(tensor.clone(), dim);
        let values = B::gather(D - 1, tensor, index.clone());

        (values, index)
    }

    /// Gets the minimum element of a tensor.
    ///
    /// # Arguments
    ///
    /// * `tensor` - The tensor to get the minimum elements of.
    ///
    /// # Returns
    ///
    /// A tensor with the minimum element of `tensor`.
    fn min<const D: usize>(tensor: B::TensorPrimitive<D>) -> B::TensorPrimitive<1> {
        let shape = B::shape(&tensor);
        let tensor = B::reshape(tensor, Shape::new([shape.num_elements()]));

        B::min_dim(tensor, 0)
    }

    /// Gets the minimum elements of a tensor along an axis.
    ///
    /// # Arguments
    ///
    /// * `tensor` - The tensor to get the minimum elements of.
    /// * `dim` - The dimension along which to get the minimum elements.
    ///
    /// # Returns
    ///
    /// A tensor with the minimum elements of `tensor` along `dim`.
    fn min_dim<const D: usize>(tensor: B::TensorPrimitive<D>, dim: usize) -> B::TensorPrimitive<D> {
        let index = B::argmin(tensor.clone(), dim);

        B::gather(D - 1, tensor, index)
    }

    /// Gets the minimum elements of a tensor along an axis and their indices.
    ///
    /// # Arguments
    ///
    /// * `tensor` - The tensor to get the minimum elements of.
    /// * `dim` - The dimension along which to get the minimum elements.
    ///
    /// # Returns
    ///
    /// A tuple with the minimum elements of `tensor` along `dim` and their indices.
    fn min_dim_with_indices<const D: usize>(
        tensor: B::TensorPrimitive<D>,
        dim: usize,
    ) -> (B::TensorPrimitive<D>, B::IntTensorPrimitive<D>) {
        let index = B::argmin(tensor.clone(), dim);
        let values = B::gather(D - 1, tensor, index.clone());

        (values, index)
    }
}<|MERGE_RESOLUTION|>--- conflicted
+++ resolved
@@ -748,13 +748,12 @@
     ///
     /// A tensor with the sum of all elements in `tensor` along `dim`.
     fn sum_dim<const D: usize>(tensor: B::TensorPrimitive<D>, dim: usize) -> B::TensorPrimitive<D>;
-<<<<<<< HEAD
+
+    ///
     fn maximum<const D: usize>(
         lhs: B::TensorPrimitive<D>,
         rhs: B::TensorPrimitive<D>,
     ) -> B::TensorPrimitive<D>;
-    fn mean<const D: usize>(tensor: B::TensorPrimitive<D>) -> B::TensorPrimitive<1>;
-=======
 
     /// Mean of all elements in a tensor.
     ///
@@ -780,7 +779,6 @@
     /// # Returns
     ///
     /// A tensor with the mean of all elements in `tensor` along `dim`.
->>>>>>> 0a5a2d72
     fn mean_dim<const D: usize>(tensor: B::TensorPrimitive<D>, dim: usize)
         -> B::TensorPrimitive<D>;
 
